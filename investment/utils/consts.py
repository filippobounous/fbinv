--- conflicted
+++ resolved
@@ -11,13 +11,8 @@
 DEFAULT_RV_WIN_SIZE = 20
 DEFAULT_RV_MODEL = "close_to_close"
 TRADING_DAYS = 252
-
-<<<<<<< HEAD
-# default parameters for analytics
 DEFAULT_RISK_FREE_RATE = 0.0
 DEFAULT_CONFIDENCE_LEVEL = 0.95
 DEFAULT_VAR_METHOD = "historical"
 
-=======
->>>>>>> fa4f8dfb
 DEFAULT_TIMEOUT = 60 # 60 seconds