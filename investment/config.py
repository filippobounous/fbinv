"""Configuration values loaded from environment variables."""

import os

from dotenv import load_dotenv

load_dotenv()

<<<<<<< HEAD
# External API keys
TWELVE_DATA_API_KEY = os.getenv("TWELVE_DATA_API_KEY")
ALPHA_VANTAGE_API_KEY = os.getenv("ALPHA_VANTAGE_API_KEY")
OPEN_FIGI_API_KEY = os.getenv("OPEN_FIGI_API_KEY")
QUANDL_API_KEY = os.getenv("QUANDL_API_KEY")

# Optional API key used to secure FastAPI endpoints
# If any of these are ``None`` the corresponding app will reject all requests.
FASTAPI_INVESTMENT_API_KEY = os.getenv("FASTAPI_INVESTMENT_API_KEY")

# File paths
TRANSACTION_PATH = os.getenv("INVESTMENT_TRANSACTION_PATH")
TRANSACTION_SHEET_NAME = os.getenv("INVESTMENT_TRANSACTION_SHEET_NAME")
DEFAULT_NAME = os.getenv("INVESTMENT_DEFAULT_NAME")
BASE_PATH = os.getenv("INVESTMENT_BASE_PATH")
=======
# api keys
TWELVE_DATA_API_KEY: str | None = os.getenv("TWELVE_DATA_API_KEY")
ALPHA_VANTAGE_API_KEY: str | None = os.getenv("ALPHA_VANTAGE_API_KEY")
OPEN_FIGI_API_KEY: str | None = os.getenv("OPEN_FIGI_API_KEY")
QUANDL_API_KEY: str | None = os.getenv("QUANDL_API_KEY")
# Optional API keys used to secure FastAPI endpoints
# If any of these are ``None`` the corresponding app will reject all requests.
FASTAPI_INVESTMENT_API_KEY: str | None = os.getenv(
    "FASTAPI_INVESTMENT_API_KEY",
)
FASTAPI_INVENTORY_API_KEY: str | None = os.getenv(
    "FASTAPI_INVENTORY_API_KEY",
)

# file paths
TRANSACTION_PATH: str | None = os.getenv("TRANSACTION_PATH")
TRANSACTION_SHEET_NAME: str | None = os.getenv("TRANSACTION_SHEET_NAME")
DEFAULT_NAME: str | None = os.getenv("DEFAULT_NAME")
BASE_PATH: str | None = os.getenv("BASE_PATH")
>>>>>>> cfc6413c

REQUIRED_ENV_VARS: dict[str, str | None] = {
    "BASE_PATH": BASE_PATH,
    "TRANSACTION_PATH": TRANSACTION_PATH,
    "DEFAULT_NAME": DEFAULT_NAME,
}
missing_vars: list[str] = [
    name for name, value in REQUIRED_ENV_VARS.items() if value is None
]
if missing_vars:
    raise EnvironmentError(
        "Missing required environment variables: " + ", ".join(missing_vars)
    )

TIMESERIES_DATA_PATH: str = str(BASE_PATH) + "/timeseries_data"
PORTFOLIO_PATH: str = str(BASE_PATH) + "/portfolio"<|MERGE_RESOLUTION|>--- conflicted
+++ resolved
@@ -6,28 +6,12 @@
 
 load_dotenv()
 
-<<<<<<< HEAD
-# External API keys
-TWELVE_DATA_API_KEY = os.getenv("TWELVE_DATA_API_KEY")
-ALPHA_VANTAGE_API_KEY = os.getenv("ALPHA_VANTAGE_API_KEY")
-OPEN_FIGI_API_KEY = os.getenv("OPEN_FIGI_API_KEY")
-QUANDL_API_KEY = os.getenv("QUANDL_API_KEY")
-
-# Optional API key used to secure FastAPI endpoints
-# If any of these are ``None`` the corresponding app will reject all requests.
-FASTAPI_INVESTMENT_API_KEY = os.getenv("FASTAPI_INVESTMENT_API_KEY")
-
-# File paths
-TRANSACTION_PATH = os.getenv("INVESTMENT_TRANSACTION_PATH")
-TRANSACTION_SHEET_NAME = os.getenv("INVESTMENT_TRANSACTION_SHEET_NAME")
-DEFAULT_NAME = os.getenv("INVESTMENT_DEFAULT_NAME")
-BASE_PATH = os.getenv("INVESTMENT_BASE_PATH")
-=======
-# api keys
+# External api keys
 TWELVE_DATA_API_KEY: str | None = os.getenv("TWELVE_DATA_API_KEY")
 ALPHA_VANTAGE_API_KEY: str | None = os.getenv("ALPHA_VANTAGE_API_KEY")
 OPEN_FIGI_API_KEY: str | None = os.getenv("OPEN_FIGI_API_KEY")
 QUANDL_API_KEY: str | None = os.getenv("QUANDL_API_KEY")
+
 # Optional API keys used to secure FastAPI endpoints
 # If any of these are ``None`` the corresponding app will reject all requests.
 FASTAPI_INVESTMENT_API_KEY: str | None = os.getenv(
@@ -37,12 +21,11 @@
     "FASTAPI_INVENTORY_API_KEY",
 )
 
-# file paths
+# File paths
 TRANSACTION_PATH: str | None = os.getenv("TRANSACTION_PATH")
 TRANSACTION_SHEET_NAME: str | None = os.getenv("TRANSACTION_SHEET_NAME")
 DEFAULT_NAME: str | None = os.getenv("DEFAULT_NAME")
 BASE_PATH: str | None = os.getenv("BASE_PATH")
->>>>>>> cfc6413c
 
 REQUIRED_ENV_VARS: dict[str, str | None] = {
     "BASE_PATH": BASE_PATH,
