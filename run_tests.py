"""Expose a utility to run all relevant tests"""

from pathlib import Path

<<<<<<< HEAD
=======
from dotenv import load_dotenv
>>>>>>> a6ffe310
import pytest
from dotenv import load_dotenv

def run_tests(args=None):
    """Run all unit tests using pytest.

    Parameters
    ----------
    args : list[str] or None
        Additional command line arguments passed to pytest. If omitted,
        the tests are run quietly.

    Returns
    -------
    int
        The pytest exit code.
    """
    load_dotenv()
    if args is None:
        args = ["-q", str(Path(__file__).parent / "tests")]
    return pytest.main(args)

if __name__ == "__main__":  # pragma: no cover - manual execution
    raise SystemExit(run_tests())<|MERGE_RESOLUTION|>--- conflicted
+++ resolved
@@ -2,12 +2,8 @@
 
 from pathlib import Path
 
-<<<<<<< HEAD
-=======
 from dotenv import load_dotenv
->>>>>>> a6ffe310
 import pytest
-from dotenv import load_dotenv
 
 def run_tests(args=None):
     """Run all unit tests using pytest.
