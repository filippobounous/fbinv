"""Expose a utility to run all relevant tests"""

from pathlib import Path

import pytest
from dotenv import load_dotenv

def run_tests(args=None):
    """Run all unit tests using pytest.

    Parameters
    ----------
    args : list[str] or None
        Additional command line arguments passed to pytest. If omitted,
        the tests are run quietly.

    Returns
    -------
    int
        The pytest exit code.
    """
    load_dotenv()
    if args is None:
        args = ["-q", str(Path(__file__).parent / "tests")]
<<<<<<< HEAD
    return pytest.main(args)


if __name__ == "__main__":  # pragma: no cover - manual execution
    raise SystemExit(run_tests())


=======
    return pytest.main(args)
>>>>>>> 0652ca1c
<|MERGE_RESOLUTION|>--- conflicted
+++ resolved
@@ -22,14 +22,4 @@
     load_dotenv()
     if args is None:
         args = ["-q", str(Path(__file__).parent / "tests")]
-<<<<<<< HEAD
-    return pytest.main(args)
-
-
-if __name__ == "__main__":  # pragma: no cover - manual execution
-    raise SystemExit(run_tests())
-
-
-=======
-    return pytest.main(args)
->>>>>>> 0652ca1c
+    return pytest.main(args)